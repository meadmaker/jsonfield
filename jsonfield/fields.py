--- conflicted
+++ resolved
@@ -80,12 +80,7 @@
 
 class JSONField(JSONFieldBase, models.TextField):
     """JSONField is a generic textfield that serializes/unserializes JSON objects"""
-<<<<<<< HEAD
-    def value_from_object(self, obj):
-        value = super(JSONField, self).value_from_object(obj)
-=======
     def dumps_for_display(self, value):
->>>>>>> 0b888725
         return json.dumps(value, indent=2)
 
 
